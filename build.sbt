import scala.io

name := "pyspark-cassandra"

version := io.Source.fromFile("version.txt").mkString.trim

organization := "anguenot"

scalaVersion := "2.11.6"

credentials += Credentials(Path.userHome / ".ivy2" / ".sbtcredentials")

licenses += "Apache-2.0" -> url("http://opensource.org/licenses/Apache-2.0")

libraryDependencies ++= Seq(
<<<<<<< HEAD
  "com.datastax.spark" %% "spark-cassandra-connector" % "2.3.0",
  "net.razorvine" % "pyrolite" % "4.22"
=======
  "com.datastax.spark" %% "spark-cassandra-connector" % "2.3.2",
  "net.razorvine" % "pyrolite" % "4.20"
>>>>>>> 2b2bab51
)

spName := "anguenot/pyspark-cassandra"

sparkVersion := "2.3.2"

sparkComponents ++= Seq("core", "streaming", "sql")
javacOptions ++= Seq("-source", "1.8", "-target", "1.8")

assemblyOption in assembly := (assemblyOption in assembly).value.copy(
  includeScala = false
)

spIgnoreProvided := true

ivyScala := ivyScala.value map {
  _.copy(overrideScalaVersion = true)
}

assemblyMergeStrategy in assembly := {
  case PathList("META-INF", "MANIFEST.MF") => MergeStrategy.discard
  case PathList("META-INF", xs@_*) => MergeStrategy.last
  case x =>
    val oldStrategy = (assemblyMergeStrategy in assembly).value
    oldStrategy(x)
}<|MERGE_RESOLUTION|>--- conflicted
+++ resolved
@@ -13,13 +13,8 @@
 licenses += "Apache-2.0" -> url("http://opensource.org/licenses/Apache-2.0")
 
 libraryDependencies ++= Seq(
-<<<<<<< HEAD
-  "com.datastax.spark" %% "spark-cassandra-connector" % "2.3.0",
+  "com.datastax.spark" %% "spark-cassandra-connector" % "2.3.2",
   "net.razorvine" % "pyrolite" % "4.22"
-=======
-  "com.datastax.spark" %% "spark-cassandra-connector" % "2.3.2",
-  "net.razorvine" % "pyrolite" % "4.20"
->>>>>>> 2b2bab51
 )
 
 spName := "anguenot/pyspark-cassandra"
